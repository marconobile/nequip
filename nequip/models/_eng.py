--- conflicted
+++ resolved
@@ -6,13 +6,8 @@
     SequentialGraphNetwork,
     AtomwiseLinear,
     AtomwiseReduce,
-<<<<<<< HEAD
-    GradientOutput,
+    ForceOutput,
     PerSpeciesScaleShift,
-=======
-    ForceOutput,
-    PerSpeciesShift,
->>>>>>> 16bc0ec0
     ConvNetLayer,
 )
 from nequip.nn.embedding import (
