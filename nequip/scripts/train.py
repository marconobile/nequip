--- conflicted
+++ resolved
@@ -1,11 +1,6 @@
 """ Train a network."""
 import logging
 import argparse
-<<<<<<< HEAD
-from torch._C import Value
-import yaml
-=======
->>>>>>> ffe2c47c
 
 # This is a weird hack to avoid Intel MKL issues on the cluster when this is called as a subprocess of a process that has itself initialized PyTorch.
 # Since numpy gets imported later anyway for dataset stuff, this shouldn't affect performance.
@@ -164,160 +159,9 @@
     # = Train/test split =
     trainer.set_dataset(dataset, validation_dataset)
 
-<<<<<<< HEAD
-    # = Determine training type =
-    train_on = config.loss_coeffs
-    train_on = [train_on] if isinstance(train_on, str) else train_on
-    train_on = set(train_on)
-    if not train_on.issubset({"forces", "total_energy"}):
-        raise NotImplementedError(
-            f"Training on fields `{train_on}` besides forces and total energy not supported in the out-of-the-box training script yet; please use your own training script based on train.py."
-        )
-    force_training = "forces" in train_on
-
-    logging.debug(f"Force training mode: {force_training}")
-    del train_on
-
-    # = Determine energy rescale type =
-    global_shift = config.get("global_rescale_shift", "dataset_energy_mean")
-    global_scale = config.get(
-        "global_rescale_scale",
-        "dataset_force_rms" if force_training else "dataset_energy_std",
-    )
-    per_species_scale_shift = get_per_species(config, "enable", False)
-    scales = pop_per_species(config, "scales", None)
-    shifts = pop_per_species(config, "shifts", None)
-    if global_shift is not None and per_species_scale_shift:
-        raise ValueError("One can only enable either global shift or per_species shift")
-    logging.info(f"Enable per species scale/shift: {per_species_scale_shift}")
-
-    # = Determine what statistics need to be compute =
-    keys = []
-    for variable in [global_shift, global_scale, scales, shifts]:
-        if isinstance(variable, str) and variable.startswith("dataset"):
-            keys += [variable[len("dataset_") :]]
-    keys = list(set(keys))
-    if "force_rms" in keys and not force_training:
-        raise ValueError(
-            "Cannot have global_scale = 'dataset_force_rms' without force training"
-        )
-
-    # = Get statistics of training dataset =
-    dataset_statistics = {}
-    if "force_rms" in keys:
-        ((rms,),) = trainer.dataset_train.statistics(
-            fields=[AtomicDataDict.FORCE_KEY],
-            modes=["rms"],
-            stride=config.dataset_statistics_stride,
-        )
-        dataset_statistics["dataset_force_rms"] = rms
-    if "energy_std" in keys or "energy_mean" in keys:
-        ((mean, std),) = trainer.dataset_train.statistics(
-            fields=[AtomicDataDict.TOTAL_ENERGY_KEY],
-            modes=["mean_std"],
-            stride=config.dataset_statistics_stride,
-        )
-        dataset_statistics["dataset_energy_mean"] = mean
-        dataset_statistics["dataset_energy_std"] = std
-    if "per_species_energy_std" in keys or "per_species_energy_mean" in keys:
-        alpha = get_per_species(config, "alpha", None)
-        algorithm_kwargs = {} if alpha is None else {"alpha": alpha}
-        ((mean, std),) = trainer.dataset_train.statistics(
-            fields=[AtomicDataDict.TOTAL_ENERGY_KEY],
-            modes=["atom_type_mean_std"],
-            stride=config.dataset_statistics_stride,
-            **{AtomicDataDict.TOTAL_ENERGY_KEY: algorithm_kwargs},
-        )
-        dataset_statistics["dataset_per_species_energy_mean"] = mean
-        dataset_statistics["dataset_per_species_energy_std"] = std
-
-    # = Determine global and per species shifts, scales =
-    # This is a bit awkward, but set_value function is
-    # necessary for there to be a value
-    # in the config that signals "use dataset"
-
-    global_shift = set_value(
-        variable=global_shift,
-        variable_name="global_shift",
-        value_dict=dataset_statistics,
-    )
-    global_scale = set_value(
-        variable=global_scale,
-        variable_name="global_scale",
-        value_dict=dataset_statistics,
-    )
-
-    RESCALE_THRESHOLD = 1e-6
-    if isinstance(global_scale, float) and global_scale < RESCALE_THRESHOLD:
-        raise ValueError(
-            f"Global energy scaling was very low: {global_scale}. If dataset values were used, does the dataset contain insufficient variation? Maybe try disabling global scaling with global_scale=None."
-        )
-        # TODO: offer option to disable rescaling?
-
-    # = Determine per species scale/shift =
-    if per_species_scale_shift:
-
-        gs = 1 if global_scale is None else global_scale
-
-        scales = set_value(
-            variable=scales,
-            variable_name="per_species_scales",
-            value_dict=dataset_statistics,
-        )
-        shifts = set_value(
-            variable=shifts,
-            variable_name="per_species_shifts",
-            value_dict=dataset_statistics,
-        )
-        if scales is not None and torch.min(scales) < RESCALE_THRESHOLD:
-            raise ValueError(
-                f"Atomic energy scaling was very low: {torch.min(scales)}. "
-                "If dataset values were used, does the dataset contain insufficient variation? Maybe try disabling global scaling with global_scale=None."
-            )
-        config["PerSpeciesScaleShift_scales"] = None if scales is None else scales / gs
-        config["PerSpeciesScaleShift_shifts"] = None if shifts is None else shifts / gs
-        logging.info(
-            f"Initially per atom outputs are scaled by: {scales}, eneriges are shifted by {shifts}."
-        )
-
-    # = Build a model =
-    model_builder = _load_callable(config.model_builder)
-    core_model = model_builder(**dict(config))
-
-    # = Reinit if wanted =
-    with torch.no_grad():
-        for initer in config.model_initializers:
-            initer = _load_callable(initer)
-            core_model.apply(initer)
-
-    # == Build the model ==
-    final_model = RescaleOutput(
-        model=core_model,
-        scale_keys=[AtomicDataDict.TOTAL_ENERGY_KEY]
-        + (
-            [AtomicDataDict.FORCE_KEY]
-            if AtomicDataDict.FORCE_KEY in core_model.irreps_out
-            else []
-        )
-        + (
-            [AtomicDataDict.PER_ATOM_ENERGY_KEY]
-            if AtomicDataDict.PER_ATOM_ENERGY_KEY in core_model.irreps_out
-            else []
-        ),
-        scale_by=global_scale,
-        shift_keys=AtomicDataDict.TOTAL_ENERGY_KEY,
-        shift_by=global_shift,
-        trainable_global_rescale_shift=config.get(
-            "trainable_global_rescale_shift", False
-        ),
-        trainable_global_rescale_scale=config.get(
-            "trainable_global_rescale_scale", False
-        ),
-=======
     # = Build model =
     final_model = model_from_config(
         config=config, initialize=True, dataset=trainer.dataset_train
->>>>>>> ffe2c47c
     )
     logging.info(
         f"Initially outputs are scaled by: {global_scale}, eneriges are shifted by {global_shift}."
