import sys

if sys.version_info[1] >= 8:
    from typing import Final
else:
    from typing_extensions import Final
from typing import Tuple, Dict, Union
import argparse
import pathlib
import logging
<<<<<<< HEAD
=======
import warnings
import yaml
>>>>>>> a058227b

# This is a weird hack to avoid Intel MKL issues on the cluster when this is called as a subprocess of a process that has itself initialized PyTorch.
# Since numpy gets imported later anyway for dataset stuff, this shouldn't affect performance.
import numpy as np  # noqa: F401

import torch

import ase.data

from e3nn.util.jit import script

<<<<<<< HEAD
from nequip.scripts.train import default_config
=======
from nequip.model import model_from_config
from nequip.scripts.train import _set_global_options, default_config
>>>>>>> a058227b
from nequip.train import Trainer
from nequip.utils import Config
from nequip.utils.versions import check_code_version, get_config_code_versions
from nequip.utils._global_options import _set_global_options

CONFIG_KEY: Final[str] = "config"
NEQUIP_VERSION_KEY: Final[str] = "nequip_version"
TORCH_VERSION_KEY: Final[str] = "torch_version"
E3NN_VERSION_KEY: Final[str] = "e3nn_version"
CODE_COMMITS_KEY: Final[str] = "code_commits"
R_MAX_KEY: Final[str] = "r_max"
N_SPECIES_KEY: Final[str] = "n_species"
TYPE_NAMES_KEY: Final[str] = "type_names"
JIT_BAILOUT_KEY: Final[str] = "_jit_bailout_depth"
JIT_FUSION_STRATEGY: Final[str] = "_jit_fusion_strategy"
TF32_KEY: Final[str] = "allow_tf32"

_ALL_METADATA_KEYS = [
    CONFIG_KEY,
    NEQUIP_VERSION_KEY,
    TORCH_VERSION_KEY,
    E3NN_VERSION_KEY,
    R_MAX_KEY,
    N_SPECIES_KEY,
    TYPE_NAMES_KEY,
    JIT_BAILOUT_KEY,
    JIT_FUSION_STRATEGY,
    TF32_KEY,
]


def _compile_for_deploy(model):
    model.eval()

    if not isinstance(model, torch.jit.ScriptModule):
        model = script(model)

    return model


def load_deployed_model(
    model_path: Union[pathlib.Path, str],
    device: Union[str, torch.device] = "cpu",
    freeze: bool = True,
    set_global_options: Union[str, bool] = "warn",
) -> Tuple[torch.jit.ScriptModule, Dict[str, str]]:
    r"""Load a deployed model.

    Args:
        model_path: the path to the deployed model's ``.pth`` file.

    Returns:
        model, metadata dictionary
    """
    metadata = {k: "" for k in _ALL_METADATA_KEYS}
    try:
        # TODO: use .to()? instead of map_location
        model = torch.jit.load(model_path, map_location=device, _extra_files=metadata)
    except RuntimeError as e:
        raise ValueError(
            f"{model_path} does not seem to be a deployed NequIP model file. Did you forget to deploy it using `nequip-deploy`? \n\n(Underlying error: {e})"
        )
    # Confirm nequip made it
    if metadata[NEQUIP_VERSION_KEY] == "":
        raise ValueError(
            f"{model_path} does not seem to be a deployed NequIP model file"
        )
    # Confirm its TorchScript
    assert isinstance(model, torch.jit.ScriptModule)
    # Make sure we're in eval mode
    model.eval()
    # Freeze on load:
    if freeze and hasattr(model, "training"):
        # hasattr is how torch checks whether model is unfrozen
        # only freeze if already unfrozen
        model = torch.jit.freeze(model)
    # Everything we store right now is ASCII, so decode for printing
    metadata = {k: v.decode("ascii") for k, v in metadata.items()}
    # Set up global settings:
    assert set_global_options in (True, False, "warn")
    if set_global_options:
        global_config_dict = {}
        global_config_dict["allow_tf32"] = bool(int(metadata[TF32_KEY]))
        # JIT strategy
        strategy = metadata.get(JIT_FUSION_STRATEGY, "")
        if strategy != "":
            strategy = [e.split(",") for e in strategy.split(";")]
            strategy = [(e[0], int(e[1])) for e in strategy]
        else:
            strategy = default_config[JIT_FUSION_STRATEGY]
        global_config_dict["_jit_fusion_strategy"] = strategy
        # JIT bailout
        # _set_global_options will check torch version
        jit_bailout: int = metadata.get(JIT_BAILOUT_KEY, "")
        if jit_bailout == "":
            jit_bailout = default_config[JIT_BAILOUT_KEY]
        jit_bailout = int(jit_bailout)
        global_config_dict["_jit_bailout_depth"] = jit_bailout
        # call to actually set the global options
        _set_global_options(
            global_config_dict,
            warn_on_override=set_global_options == "warn",
        )
    return model, metadata


def main(args=None):
    parser = argparse.ArgumentParser(
        description="Create and view information about deployed NequIP potentials."
    )
    # backward compat for 3.6
    if sys.version_info[1] > 6:
        required = {"required": True}
    else:
        required = {}
    subparsers = parser.add_subparsers(dest="command", title="commands", **required)
    info_parser = subparsers.add_parser(
        "info", help="Get information from a deployed model file"
    )
    info_parser.add_argument(
        "model_path",
        help="Path to a deployed model file.",
        type=pathlib.Path,
    )

    build_parser = subparsers.add_parser("build", help="Build a deployment model")
    build_parser.add_argument(
        "--model",
        help="Path to a YAML file defining a model to deploy. Unless you know why you need to, do not use this option.",
        type=pathlib.Path,
    )
    build_parser.add_argument(
        "--train-dir",
        help="Path to a working directory from a training session to deploy.",
        type=pathlib.Path,
    )
    build_parser.add_argument(
        "out_file",
        help="Output file for deployed model.",
        type=pathlib.Path,
    )

    args = parser.parse_args(args=args)

    # TODO: configurable?
    logging.basicConfig(level=logging.INFO)

    if args.command == "info":
        model, metadata = load_deployed_model(args.model_path, set_global_options=False)
        del model
        config = metadata.pop(CONFIG_KEY)
        metadata_str = "\n".join("  %s: %s" % e for e in metadata.items())
        logging.info(f"Loaded TorchScript model with metadata:\n{metadata_str}\n")
        logging.info("Model was built with config:")
        print(config)

    elif args.command == "build":
        if args.model and args.train_dir:
            raise ValueError("--model and --train-dir cannot both be specified.")
        if args.train_dir is not None:
            logging.info("Loading best_model from training session...")
            config = Config.from_file(str(args.train_dir / "config.yaml"))
        elif args.model is not None:
            logging.info("Building model from config...")
            config = Config.from_file(str(args.model), defaults=default_config)
        else:
            raise ValueError("one of --train-dir or --model must be given")

        _set_global_options(config)
        check_code_version(config)

        # -- load model --
        if args.train_dir is not None:
            model, _ = Trainer.load_model_from_training_session(
                args.train_dir, model_name="best_model.pth", device="cpu"
            )
        elif args.model is not None:
            model = model_from_config(config)
        else:
            raise AssertionError

        # -- compile --
        model = _compile_for_deploy(model)
        logging.info("Compiled & optimized model.")

        # Deploy
        metadata: dict = {}
        code_versions, code_commits = get_config_code_versions(config)
        for code, version in code_versions.items():
            metadata[code + "_version"] = version
        if len(code_commits) > 0:
            metadata[CODE_COMMITS_KEY] = ";".join(
                f"{k}={v}" for k, v in code_commits.items()
            )

        metadata[R_MAX_KEY] = str(float(config["r_max"]))
        if "allowed_species" in config:
            # This is from before the atomic number updates
            n_species = len(config["allowed_species"])
            type_names = {
                type: ase.data.chemical_symbols[atomic_num]
                for type, atomic_num in enumerate(config["allowed_species"])
            }
        else:
            # The new atomic number setup
            n_species = str(config["num_types"])
            type_names = config["type_names"]
        metadata[N_SPECIES_KEY] = str(n_species)
        metadata[TYPE_NAMES_KEY] = " ".join(type_names)

        metadata[JIT_BAILOUT_KEY] = str(config[JIT_BAILOUT_KEY])
        if int(torch.__version__.split(".")[1]) >= 11 and JIT_FUSION_STRATEGY in config:
            metadata[JIT_FUSION_STRATEGY] = ";".join(
                "%s,%i" % e for e in config[JIT_FUSION_STRATEGY]
            )
        metadata[TF32_KEY] = str(int(config["allow_tf32"]))
        metadata[CONFIG_KEY] = yaml.dump(dict(config))

        metadata = {k: v.encode("ascii") for k, v in metadata.items()}
        torch.jit.save(model, args.out_file, _extra_files=metadata)
    else:
        raise ValueError

    return


if __name__ == "__main__":
    main()<|MERGE_RESOLUTION|>--- conflicted
+++ resolved
@@ -8,11 +8,7 @@
 import argparse
 import pathlib
 import logging
-<<<<<<< HEAD
-=======
-import warnings
 import yaml
->>>>>>> a058227b
 
 # This is a weird hack to avoid Intel MKL issues on the cluster when this is called as a subprocess of a process that has itself initialized PyTorch.
 # Since numpy gets imported later anyway for dataset stuff, this shouldn't affect performance.
@@ -24,15 +20,11 @@
 
 from e3nn.util.jit import script
 
-<<<<<<< HEAD
-from nequip.scripts.train import default_config
-=======
 from nequip.model import model_from_config
-from nequip.scripts.train import _set_global_options, default_config
->>>>>>> a058227b
 from nequip.train import Trainer
 from nequip.utils import Config
 from nequip.utils.versions import check_code_version, get_config_code_versions
+from nequip.scripts.train import default_config
 from nequip.utils._global_options import _set_global_options
 
 CONFIG_KEY: Final[str] = "config"
