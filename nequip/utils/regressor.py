import logging
import torch

from torch import matmul
from typing import Optional, Sequence
from opt_einsum import contract


def solver(X, y, alpha: Optional[float] = 0.001, stride: Optional[int] = 1, **kwargs):
<<<<<<< HEAD

    dtype = y.dtype  # the floating point targets should have the right dtype
=======
    # results are in the same "units" as y, so same dtype too:
    dtype_out = y.dtype
    # always solve in float64 for numerical stability
    dtype = torch.float64
>>>>>>> 631904c0
    X = X[::stride].to(dtype)
    y = y[::stride].to(dtype)

    X, y = down_sampling_by_composition(X, y)

    X_norm = torch.sum(X)

    X = X / X_norm
    y = y / X_norm

    y_mean = torch.sum(y) / torch.sum(X)

    feature_rms = torch.sqrt(torch.mean(X**2, axis=0))

    alpha_mat = torch.diag(feature_rms) * (alpha * alpha)

    A = matmul(X.T, X) + alpha_mat
    dy = y - (torch.sum(X, axis=1, keepdim=True) * y_mean).reshape(y.shape)
    Xy = matmul(X.T, dy)

    # A is symmetric positive semidefinite <=> A=(X + alpha*I)^T (X + alpha*I),
    # so we can use cholesky:
    A_cholesky = torch.linalg.cholesky(A)
    mean = torch.cholesky_solve(Xy.unsqueeze(-1), A_cholesky).squeeze(-1)
    Ainv = torch.cholesky_inverse(A_cholesky)
    del A_cholesky

    sigma2 = torch.var(matmul(X, mean) - dy)
    cov = torch.sqrt(sigma2 * contract("ij,kj,kl,li->i", Ainv, X, X, Ainv))

    mean = mean + y_mean.reshape([-1])

    logging.debug(f"Ridge Regression, residue {sigma2}")

    return mean.to(dtype_out), cov.to(dtype_out)


def down_sampling_by_composition(
    X: torch.Tensor, y: torch.Tensor, percentage: Sequence = [0.25, 0.5, 0.75]
):

    unique_comps, comp_ids = torch.unique(X, dim=0, return_inverse=True)

    n_types = torch.max(comp_ids) + 1

    sort_by = torch.argsort(comp_ids)

    # find out the block for each composition
    d_icomp = comp_ids[sort_by]
    d_icomp = d_icomp[:-1] - d_icomp[1:]
    node_icomp = torch.where(d_icomp != 0)[0]
    id_start = torch.cat((torch.as_tensor([0]), node_icomp + 1))
    id_end = torch.cat((node_icomp + 1, torch.as_tensor([len(sort_by)])))

    n_points = len(percentage)
    new_X = torch.zeros(
        (n_types * n_points, X.shape[1]), dtype=X.dtype, device=X.device
    )
    new_y = torch.zeros((n_types * n_points), dtype=y.dtype, device=y.device)
    for i in range(n_types):
        ids = sort_by[id_start[i] : id_end[i]]
        for j, p in enumerate(percentage):
            new_y[i * n_points + j] = torch.quantile(y[ids], p, interpolation="linear")
            new_X[i * n_points + j] = unique_comps[i]

    return new_X, new_y<|MERGE_RESOLUTION|>--- conflicted
+++ resolved
@@ -7,15 +7,10 @@
 
 
 def solver(X, y, alpha: Optional[float] = 0.001, stride: Optional[int] = 1, **kwargs):
-<<<<<<< HEAD
-
-    dtype = y.dtype  # the floating point targets should have the right dtype
-=======
     # results are in the same "units" as y, so same dtype too:
     dtype_out = y.dtype
     # always solve in float64 for numerical stability
     dtype = torch.float64
->>>>>>> 631904c0
     X = X[::stride].to(dtype)
     y = y[::stride].to(dtype)
 
