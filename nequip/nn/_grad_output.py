--- conflicted
+++ resolved
@@ -21,11 +21,8 @@
         sign: either 1 or -1; the returned gradient is multiplied by this.
     """
     sign: float
-<<<<<<< HEAD
     _negate: bool
-=======
     skip: bool
->>>>>>> f961467f
 
     def __init__(
         self,
